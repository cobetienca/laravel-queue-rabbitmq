--- conflicted
+++ resolved
@@ -99,23 +99,6 @@
      */
     public function pushRaw($payload, $queue = null, array $options = [])
     {
-<<<<<<< HEAD
-        $queue = $this->getQueueName($queue);
-        $this->declareQueue($queue);
-        if (isset($options['delay']) && $options['delay'] > 0) {
-            list($queue, $exchange) = $this->declareDelayedQueue($queue, $options['delay']);
-        } else {
-            list($queue, $exchange) = $this->declareQueue($queue);
-        }
-
-        $headers = [
-            'Content-Type'  => 'application/json',
-            'delivery_mode' => 2,
-        ];
-
-        if (isset($this->retryAfter) === true) {
-            $headers['application_headers'] = [self::ATTEMPT_COUNT_HEADERS_KEY => ['I', $this->retryAfter]];
-=======
         try {
             $queue = $this->getQueueName($queue);
             $this->declareQueue($queue);
@@ -126,12 +109,12 @@
             }
 
             $headers = [
-                'Content-Type' => 'application/json',
+                'Content-Type'  => 'application/json',
                 'delivery_mode' => 2,
             ];
 
-            if (isset($this->attempts) === true) {
-                $headers['application_headers'] = [self::ATTEMPT_COUNT_HEADERS_KEY => ['I', $this->attempts]];
+            if (isset($this->retryAfter) === true) {
+                $headers['application_headers'] = [self::ATTEMPT_COUNT_HEADERS_KEY => ['I', $this->retryAfter]];
             }
 
             // push job to a queue
@@ -146,7 +129,6 @@
             return $correlationId;
         } catch (ErrorException $exception) {
             $this->reportConnectionError('pushRaw', $exception);
->>>>>>> f5bdc5fb
         }
 
         return null;
